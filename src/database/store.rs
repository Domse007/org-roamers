//! # Datastore

use std::{fmt, marker::PhantomData, path::PathBuf};

use super::{datamodel::{Alias, File, Link, Node, Reference, Tag}, Citation};
use anyhow::Result;
// use arroy::{distances::Euclidean, Database as ArroyDB, Reader, Writer};
use heed::{byteorder::NativeEndian, Database, Env, EnvOpenOptions};
use heed_types::*;

type NodeDB = Database<U64<NativeEndian>, SerdeBincode<Node>>;
type FileDB = Database<U64<NativeEndian>, SerdeBincode<File>>;
type LinkDB = Database<U64<NativeEndian>, SerdeBincode<Link>>;
type TagDB = Database<U64<NativeEndian>, SerdeBincode<Tag>>;
type AliasDB = Database<U64<NativeEndian>, SerdeBincode<Alias>>;
type RefDB = Database<U64<NativeEndian>, SerdeBincode<Reference>>;
type CiteDB = Database<U64<NativeEndian>, SerdeBincode<Citation>>;


pub struct Store {
    env: Env,
    nodes: NodeDB,
    files: FileDB,
    links: LinkDB,
    tags: TagDB,
    aliases: AliasDB,
    references: RefDB,
    cites: CiteDB,
}

impl Store {
    // TODO: Path
    pub fn new(path: Option<PathBuf>) -> Result<Self> {
        let path = match path {
            Some(path) => path,
            None => {
                // This is probably very bad & unsafe (maybe?) but because mmap its also maybe fine
                let temp = tempfile::tempdir()?;
                temp.path().to_path_buf()
            },
        };
        let env = unsafe { EnvOpenOptions::new().max_dbs(16).open(path)? };

        let mut wtx = env.write_txn()?;
        let nodes: NodeDB = env.create_database(&mut wtx, Some("nodes"))?;
        let files: FileDB = env.create_database(&mut wtx, Some("links"))?;
        let links: LinkDB = env.create_database(&mut wtx, Some("files"))?;
        let tags: TagDB = env.create_database(&mut wtx, Some("aliases"))?;
        let aliases: AliasDB = env.create_database(&mut wtx, Some("tags"))?;
        let references: RefDB = env.create_database(&mut wtx, Some("refs"))?;
<<<<<<< HEAD
        let cites: CiteDB = env.create_database(&mut wtx, Some("cites"))?;

=======
>>>>>>> aed4d3e5

        // TODO: Arroy maybe version mismatch? Wrong return type from create_db
        // let embeds: ArroyDB<Euclidean> = env.create_database(&mut wtx, Some("embeds"))?;

        wtx.commit()?;

        Ok(Self {
            env,
            nodes,
            files,
            links,
            tags,
            aliases,
            references,
            cites,
        })
    }

    pub fn get_node(&self, key: u64) -> Result<Option<Node>> {
        let rtx = self.env.read_txn()?;
        let node = self.nodes.get(&rtx, &key)?;
        rtx.commit()?;
        // TODO: Error handling?
        Ok(node)
    }

    pub fn put_node(&self, key: u64, node: &Node) -> Result<()> {
        let mut wtx = self.env.write_txn()?;
        let _ = self.nodes.put(&mut wtx, &key, node)?;
        let _ = wtx.commit()?;
        Ok(())
    }

    pub fn del_node(&self, key: u64) -> Result<bool> {
        let mut wtx = self.env.write_txn()?;
        let r = self.nodes.delete(&mut wtx, &key)?;
        let _ = wtx.commit()?;
        Ok(r)
    }

    pub fn get_file(&self, key: u64) -> Result<Option<File>> {
        let rtx = self.env.read_txn()?;
        let file: Option<File> = self.files.get(&rtx, &key)?;
        rtx.commit()?;
        Ok(file)
    }

    pub fn put_file(&self, key: u64, file: &File) -> Result<()> {
        let mut wtx = self.env.write_txn()?;
        let _ = self.files.put(&mut wtx, &key, file)?;
        let _ = wtx.commit()?;
        Ok(())
    }

    pub fn del_file(&self, key: u64) -> Result<bool> {
        let mut wtx = self.env.write_txn()?;
        let r = self.files.delete(&mut wtx, &key)?;
        let _ = wtx.commit()?;
        Ok(r)
    }

    pub fn get_link(&self, key: u64) -> Result<Option<Link>> {
        let rtx = self.env.read_txn()?;
        let link: Option<Link> = self.links.get(&rtx, &key)?;
        rtx.commit()?;
        Ok(link)
    }

    pub fn put_link(&self, key: u64, link: &Link) -> Result<()> {
        let mut wtx = self.env.write_txn()?;
        let _ = self.links.put(&mut wtx, &key, link)?;
        let _ = wtx.commit()?;
        Ok(())
    }

    pub fn del_link(&self, key: u64) -> Result<bool> {
        let mut wtx = self.env.write_txn()?;
        let r = self.links.delete(&mut wtx, &key)?;
        let _ = wtx.commit()?;
        Ok(r)
    }

    pub fn get_alias(&self, key: u64) -> Result<Option<Alias>> {
        let rtx = self.env.read_txn()?;
        let alias: Option<Alias> = self.aliases.get(&rtx, &key)?;
        rtx.commit()?;
        Ok(alias)
    }

    pub fn put_alias(&self, key: u64, alias: &Alias) -> Result<()> {
        let mut wtx = self.env.write_txn()?;
        let _ = self.aliases.put(&mut wtx, &key, alias)?;
        let _ = wtx.commit()?;
        Ok(())
    }

    pub fn del_alias(&self, key: u64) -> Result<bool> {
        let mut wtx = self.env.write_txn()?;
        let r = self.aliases.delete(&mut wtx, &key)?;
        let _ = wtx.commit()?;
        Ok(r)
    }

    pub fn get_tag(&self, key: u64) -> Result<Option<Tag>> {
        let rtx = self.env.read_txn()?;
        let tag: Option<Tag> = self.tags.get(&rtx, &key)?;
        rtx.commit()?;
        Ok(tag)
    }

    pub fn put_tag(&self, key: u64, tag: &Tag) -> Result<()> {
        let mut wtx = self.env.write_txn()?;
        let _ = self.tags.put(&mut wtx, &key, tag)?;
        let _ = wtx.commit()?;
        Ok(())
    }

    pub fn del_tag(&self, key: u64) -> Result<bool> {
        let mut wtx = self.env.write_txn()?;
        let r = self.tags.delete(&mut wtx, &key)?;
        let _ = wtx.commit()?;
        Ok(r)
    }

    pub fn get_ref(&self, key: u64) -> Result<Option<Reference>> {
        let rtx = self.env.read_txn()?;
        let refer: Option<Reference> = self.references.get(&rtx, &key)?;
        rtx.commit()?;
        Ok(refer)
    }

    pub fn put_ref(&self, key: u64, refr: &Reference) -> Result<()> {
        let mut wtx = self.env.write_txn()?;
        let _ = self.references.put(&mut wtx, &key, refr)?;
        let _ = wtx.commit()?;
        Ok(())
    }

    pub fn del_ref(&self, key: u64) -> Result<bool> {
        let mut wtx = self.env.write_txn()?;
        let r = self.references.delete(&mut wtx, &key)?;
        let _ = wtx.commit()?;
        Ok(r)
    }

    pub fn get_cite(&self, key: u64) -> Result<Option<Citation>> {
        let rtx = self.env.read_txn()?;
        let refer: Option<Citation> = self.cites.get(&rtx, &key)?;
        rtx.commit()?;
        Ok(refer)
    }

    pub fn put_cite(&self, key: u64, cite: &Citation) -> Result<()> {
        let mut wtx = self.env.write_txn()?;
        let _ = self.cites.put(&mut wtx, &key, cite)?;
        let _ = wtx.commit()?;
        Ok(())
    }

    pub fn del_cite(&self, key: u64) -> Result<bool> {
        let mut wtx = self.env.write_txn()?;
        let r = self.cites.delete(&mut wtx, &key)?;
        let _ = wtx.commit()?;
        Ok(r)
    }
}<|MERGE_RESOLUTION|>--- conflicted
+++ resolved
@@ -42,17 +42,19 @@
         let env = unsafe { EnvOpenOptions::new().max_dbs(16).open(path)? };
 
         let mut wtx = env.write_txn()?;
-        let nodes: NodeDB = env.create_database(&mut wtx, Some("nodes"))?;
-        let files: FileDB = env.create_database(&mut wtx, Some("links"))?;
-        let links: LinkDB = env.create_database(&mut wtx, Some("files"))?;
-        let tags: TagDB = env.create_database(&mut wtx, Some("aliases"))?;
-        let aliases: AliasDB = env.create_database(&mut wtx, Some("tags"))?;
-        let references: RefDB = env.create_database(&mut wtx, Some("refs"))?;
-<<<<<<< HEAD
+        let nodes: NodeDB =
+            env.create_database(&mut wtx, Some("nodes"))?;
+        let files: FileDB =
+            env.create_database(&mut wtx, Some("links"))?;
+        let links: LinkDB =
+            env.create_database(&mut wtx, Some("files"))?;
+        let tags: TagDB =
+            env.create_database(&mut wtx, Some("aliases"))?;
+        let aliases: AliasDB =
+            env.create_database(&mut wtx, Some("tags"))?;
+        let references: RefDB =
+            env.create_database(&mut wtx, Some("refs"))?;
         let cites: CiteDB = env.create_database(&mut wtx, Some("cites"))?;
-
-=======
->>>>>>> aed4d3e5
 
         // TODO: Arroy maybe version mismatch? Wrong return type from create_db
         // let embeds: ArroyDB<Euclidean> = env.create_database(&mut wtx, Some("embeds"))?;

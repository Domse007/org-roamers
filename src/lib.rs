<<<<<<< HEAD
pub mod database;
mod latex;
pub mod org;
pub mod parser;
mod server;
=======
pub mod api;
pub mod database;
mod export;
mod latex;
pub mod org;
pub mod parser;
pub mod server;
pub mod sqlite;

use serde::Serialize;
use sqlite::SqliteConnection;
use tantivy::collector::TopDocs;
use tantivy::query::QueryParser;
use tempfile::TempDir;
use tracing::info;

use std::error::Error;
use std::fs;
use std::path::Path;

use tantivy::{doc, Index, IndexWriter};
use tantivy::{schema::*, DocAddress, Score};

pub struct ServerState {
    _tempdir: TempDir,
    schema: Schema,
    index_writer: IndexWriter,
    index: Index,

    sqlite: SqliteConnection,
}

const INDEX_WRITER_SIZE: usize = 50_000_000;

pub fn init_tantivy(
    path: Option<&Path>,
) -> Result<(TempDir, Schema, IndexWriter, Index), Box<dyn Error>> {
    info!("Working in {}", std::env::current_dir().unwrap().display());

    let index_path = match path {
        Some(path) => TempDir::new_in(path),
        None => TempDir::new(),
    }?;

    info!(
        "Creating a new temp dir in {:?}",
        index_path.path().as_os_str()
    );

    let mut schema_builder = Schema::builder();
    schema_builder.add_text_field("title", TEXT | STORED);
    schema_builder.add_text_field("id", TEXT | STORED);
    schema_builder.add_text_field("body", TEXT | STORED);
    schema_builder.add_text_field("file", TEXT | STORED);

    let schema = schema_builder.build();

    let index = Index::create_in_dir(&index_path, schema.clone())?;

    let index_writer: IndexWriter = index.writer(INDEX_WRITER_SIZE)?;

    info!("Finished initializing DB.");

    Ok((index_path, schema, index_writer, index))
}

pub fn prepare_internal(
    path: &str,
    sqlite_db_path: &str,
) -> Result<ServerState, Box<dyn std::error::Error>> {
    let path = Path::new(&path);

    let path = if path.is_file() {
        None
    } else if !path.exists() {
        match fs::create_dir(path) {
            Ok(_) => Some(path),
            Err(_) => None,
        }
    } else {
        None
    };

    let (tempdir, schema, indexwriter, index) = match init_tantivy(path) {
        Ok(env) => env,
        Err(err) => return Err(format!("ERROR: could not initialize tantivy: {:?}", err).into()),
    };
    let sqlite_con = match SqliteConnection::init(sqlite_db_path) {
        Some(con) => con,
        None => return Err("ERROR: could not initialize the sqlite connection".into()),
    };

    Ok(ServerState {
        _tempdir: tempdir,
        index_writer: indexwriter,
        index,
        schema,
        sqlite: sqlite_con,
    })
}

fn add_node_internal(
    db: &mut ServerState,
    title: String,
    id: String,
    body: String,
    file: String,
) -> Result<(), Box<dyn Error>> {
    let title_field = db.schema.get_field("title").unwrap();
    let id_field = db.schema.get_field("id").unwrap();
    let body_field = db.schema.get_field("body").unwrap();
    let file_field = db.schema.get_field("file").unwrap();

    let mut document = TantivyDocument::new();
    document.add_text(title_field, title.as_str());
    document.add_text(id_field, id);
    document.add_text(body_field, body);
    document.add_text(file_field, file);

    db.index_writer.add_document(document)?;

    info!("Written document: {}.", &title);

    db.index_writer.commit()?;

    Ok(())
}

#[derive(Serialize)]
pub struct GetNodesResult {
    id: String,
    title: String,
}

#[derive(Serialize)]
pub struct GetNodesResultWrapper {
    results: Vec<GetNodesResult>,
}

fn get_nodes_internal(
    db: &mut ServerState,
    search: String,
    num_results: usize,
) -> Result<GetNodesResultWrapper, Box<dyn Error>> {
    let reader = db.index.reader()?;

    let searcher = reader.searcher();

    let title_field = db.schema.get_field("title").unwrap();
    let id_field = db.schema.get_field("id").unwrap();
    let body_field = db.schema.get_field("body").unwrap();

    let query_parser = QueryParser::for_index(&db.index, vec![title_field, id_field, body_field]);

    let query = query_parser.parse_query(search.as_str())?;

    let top_docs: Vec<(Score, DocAddress)> =
        searcher.search(&query, &TopDocs::with_limit(num_results))?;

    let mut results = Vec::with_capacity(num_results);

    for (_score, address) in top_docs {
        let retrieved_doc = searcher.doc::<TantivyDocument>(address)?;
        let title = retrieved_doc
            .get_first(title_field)
            .unwrap()
            .as_str()
            .unwrap()
            .to_string();
        let id = retrieved_doc
            .get_first(id_field)
            .unwrap()
            .as_str()
            .unwrap()
            .to_string();

        results.push(GetNodesResult { id, title })
    }
>>>>>>> aed4d3e5

pub mod prelude {
    pub use super::server::Server;
}<|MERGE_RESOLUTION|>--- conflicted
+++ resolved
@@ -1,10 +1,3 @@
-<<<<<<< HEAD
-pub mod database;
-mod latex;
-pub mod org;
-pub mod parser;
-mod server;
-=======
 pub mod api;
 pub mod database;
 mod export;
@@ -183,8 +176,6 @@
 
         results.push(GetNodesResult { id, title })
     }
->>>>>>> aed4d3e5
 
-pub mod prelude {
-    pub use super::server::Server;
+    Ok(GetNodesResultWrapper { results })
 }
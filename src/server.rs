--- conflicted
+++ resolved
@@ -1,15 +1,3 @@
-<<<<<<< HEAD
-//! # Web server for HTML WebUI
-
-use axum::{response::IntoResponse, routing::get, serve::Listener, Router};
-use anyhow::Result;
-
-pub struct Server (Router);
-
-impl Server {
-    pub fn new() -> Self {
-        Self(Router::new().route("/", get(Handler::get_index)))
-=======
 use std::any::Any;
 use std::error::Error;
 use std::fs::File;
@@ -40,18 +28,9 @@
     pub fn graceful_shutdown(self) -> Result<(), Box<dyn Any + Send>> {
         self.sender.send(()).unwrap();
         self.handle.join()
->>>>>>> aed4d3e5
-    }
-}
-
-<<<<<<< HEAD
-    pub fn service(self) -> Router {
-        self.0
-    }
-}
-
-struct Handler {}
-=======
+    }
+}
+
 pub fn start_server(
     url: String,
     root: String,
@@ -249,11 +228,9 @@
         }
         None => latex::get_image(tex, color, vec![]),
     };
->>>>>>> aed4d3e5
-
-impl Handler {
-    // TODO: serve HTML
-    async fn get_index() -> impl IntoResponse {
-        "org-roamers"
+
+    match svg {
+        Ok(svg) => Response::svg(svg),
+        Err(err) => Response::text(format!("Could not generate svg: {:#?}", err)),
     }
 }